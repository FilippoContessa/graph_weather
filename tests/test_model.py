--- conflicted
+++ resolved
@@ -301,7 +301,6 @@
 
     out = model(features)
     assert not torch.isnan(out).any()
-<<<<<<< HEAD
     assert out.size() == features.size()
 
 
@@ -333,155 +332,4 @@
 
     assert not torch.isnan(out).any()
     assert out.size() == big_features.size()
-    
-def test_gencast_noise():
-    num_lon = 360
-    num_lat = 180
-    num_samples = 5
-    target_residuals = np.zeros((num_lon, num_lat, num_samples))
-    noise_level = sample_noise_level()
-    noise = generate_isotropic_noise(
-        num_lon=num_lon, num_lat=num_lat, num_samples=target_residuals.shape[-1]
-    )
-    corrupted_residuals = target_residuals + noise_level * noise
-    assert corrupted_residuals.shape == target_residuals.shape
-    assert not np.isnan(corrupted_residuals).any()
-
-    num_lon = 360
-    num_lat = 181
-    num_samples = 5
-    target_residuals = np.zeros((num_lon, num_lat, num_samples))
-    noise_level = sample_noise_level()
-    noise = generate_isotropic_noise(
-        num_lon=num_lon, num_lat=num_lat, num_samples=target_residuals.shape[-1]
-    )
-    corrupted_residuals = target_residuals + noise_level * noise
-    assert corrupted_residuals.shape == target_residuals.shape
-    assert not np.isnan(corrupted_residuals).any()
-
-    num_lon = 100
-    num_lat = 100
-    num_samples = 5
-    target_residuals = np.zeros((num_lon, num_lat, num_samples))
-    noise_level = sample_noise_level()
-    noise = generate_isotropic_noise(
-        num_lon=num_lon, num_lat=num_lat, num_samples=target_residuals.shape[-1], isotropic=False
-    )
-    corrupted_residuals = target_residuals + noise_level * noise
-    assert corrupted_residuals.shape == target_residuals.shape
-    assert not np.isnan(corrupted_residuals).any()
-
-
-def test_gencast_graph():
-    grid_lat = np.arange(-90, 90, 1)
-    grid_lon = np.arange(0, 360, 1)
-    graphs = GraphBuilder(grid_lon=grid_lon, grid_lat=grid_lat, splits=4, num_hops=8)
-
-    # compare khop sparse implementation with pyg.
-    transform = TwoHop()
-    khop_mesh_graph_pyg = graphs.mesh_graph
-    for i in range(3):  # 8-hop mesh
-        khop_mesh_graph_pyg = transform(khop_mesh_graph_pyg)
-
-    assert graphs.mesh_graph.x.shape[0] == 2562
-    assert graphs.g2m_graph["grid_nodes"].x.shape[0] == 360 * 180
-    assert graphs.m2g_graph["mesh_nodes"].x.shape[0] == 2562
-    assert not torch.isnan(graphs.mesh_graph.edge_attr).any()
-    assert graphs.khop_mesh_graph.x.shape[0] == 2562
-    assert torch.allclose(graphs.khop_mesh_graph.x, khop_mesh_graph_pyg.x)
-    assert torch.allclose(graphs.khop_mesh_graph.edge_index, khop_mesh_graph_pyg.edge_index)
-
-
-def test_gencast_loss():
-    grid_lat = torch.arange(-90, 90, 1)
-    grid_lon = torch.arange(0, 360, 1)
-    pressure_levels = torch.tensor(
-        [50.0, 100.0, 150.0, 200.0, 250, 300, 400, 500, 600, 700, 850, 925, 1000.0]
-    )
-    single_features_weights = torch.tensor([1, 0.1, 0.1, 0.1, 0.1])
-    num_atmospheric_features = 6
-    batch_size = 3
-    features_dim = len(pressure_levels) * num_atmospheric_features + len(single_features_weights)
-
-    loss = WeightedMSELoss(
-        grid_lat=grid_lat,
-        pressure_levels=pressure_levels,
-        num_atmospheric_features=num_atmospheric_features,
-        single_features_weights=single_features_weights,
-    )
-
-    preds = torch.rand((batch_size, len(grid_lon), len(grid_lat), features_dim))
-    noise_levels = torch.rand((batch_size, 1))
-    targets = torch.rand((batch_size, len(grid_lon), len(grid_lat), features_dim))
-    assert loss.forward(preds, noise_levels, targets) is not None
-
-
-def test_gencast_denoiser():
-    grid_lat = np.arange(-90, 90, 1)
-    grid_lon = np.arange(0, 360, 1)
-    input_features_dim = 10
-    output_features_dim = 5
-    batch_size = 3
-
-    denoiser = Denoiser(
-        grid_lon=grid_lon,
-        grid_lat=grid_lat,
-        input_features_dim=input_features_dim,
-        output_features_dim=output_features_dim,
-        hidden_dims=[16, 32],
-        num_blocks=3,
-        num_heads=4,
-        splits=0,
-        num_hops=1,
-        device=torch.device("cpu"),
-    ).eval()
-
-    corrupted_targets = torch.randn((batch_size, len(grid_lon), len(grid_lat), output_features_dim))
-    prev_inputs = torch.randn((batch_size, len(grid_lon), len(grid_lat), 2 * input_features_dim))
-    noise_levels = torch.rand((batch_size, 1))
-
-    with torch.no_grad():
-        preds = denoiser(
-            corrupted_targets=corrupted_targets, prev_inputs=prev_inputs, noise_levels=noise_levels
-        )
-
-    assert not torch.isnan(preds).any()
-
-
-def test_gencast_fourier():
-    batch_size = 10
-    output_dim = 20
-    fourier_embedder = FourierEmbedding(output_dim=output_dim, num_frequencies=32, base_period=16)
-    t = torch.rand((batch_size, 1))
-    assert fourier_embedder(t).shape == (batch_size, output_dim)
-
-
-def test_gencast_sampler():
-    grid_lat = np.arange(-90, 90, 1)
-    grid_lon = np.arange(0, 360, 1)
-    input_features_dim = 10
-    output_features_dim = 5
-
-    denoiser = Denoiser(
-        grid_lon=grid_lon,
-        grid_lat=grid_lat,
-        input_features_dim=input_features_dim,
-        output_features_dim=output_features_dim,
-        hidden_dims=[16, 32],
-        num_blocks=3,
-        num_heads=4,
-        splits=0,
-        num_hops=1,
-        device=torch.device("cpu"),
-    ).eval()
-
-    prev_inputs = torch.randn((1, len(grid_lon), len(grid_lat), 2 * input_features_dim))
-
-    sampler = Sampler()
-    preds = sampler.sample(denoiser, prev_inputs)
-    assert not torch.isnan(preds).any()
-    assert preds.shape == (1, len(grid_lon), len(grid_lat), output_features_dim)
-=======
-    assert not torch.isnan(out).any()
-    assert out.size() == features.size()
->>>>>>> 98e1ba77
+    